# Unreleased

- event: Add `tool_type` getter for `Pointer`. (#323)
- Add `AMidi` bindings. (#353)
- input_queue: Allow any non-zero return code from `pre_dispatch()` again, as per documentation. (#325)
- asset: Use entire asset length when mapping buffer. (#387)
- Bump MSRV to 1.64 for `raw-window-handle 0.5.1`. (#388)
- Bump optional `jni` dependency for doctest example from `0.19` to `0.21`. (#390)
- **Breaking:** Upgrade to [`ndk-sys 0.5.0`](../ndk-sys/CHANGELOG.md#050-TODO). (#370)
- **Breaking:** Upgrade `bitflags` crate from `1` to `2`. (#394)
- **Breaking:** Upgrade `num_enum` crate from `0.5.1` to `0.6`. (#398)
<<<<<<< HEAD
- **Breaking:** Renamed and moved "`media`" error types and helpers to the always-available `media_error` module. (#399)
=======
- **Breaking:** Renamed and moved "`media`" error types and helpers to a new `media_error` module. (#399)
- **Breaking:** media_codec: Wrap common dequeued-buffer status codes in enum. (#401)
- **Breaking:** media_codec: Return `MaybeUninit` bytes in `buffer_mut()`. (#403)
- hardware_buffer_format: Add `YCbCr_P010` and `R8_UNORM` variants. (#405)
>>>>>>> 53aa7797

# 0.7.0 (2022-07-24)

- hardware_buffer: Make `HardwareBuffer::as_ptr()` public for interop with Vulkan. (#213)
- **Breaking:** `Configuration::country()` now returns `None` when the country is unset (akin to `Configuration::language()`). (#220)
- Add `MediaCodec` and `MediaFormat` bindings. (#216)
- **Breaking:** Upgrade to [`ndk-sys 0.4.0`](../ndk-sys/CHANGELOG.md#040-2022-07-24) and use new `enum` newtype wrappers. (#245)
- native_window: Use `release`/`acquire` for `Drop` and `Clone` respectively. (#207)
- **Breaking:** audio: Rename from `aaudio` to `audio` and drop `A` prefix. (#273)
- Implement `HasRawWindowHandle` directly on `NativeWindow`. (#274, #319)
- **Breaking:** native_activity: Replace `CStr` return types with `Path`. (#279)
- native_window: Add `format()` getter and `set_buffers_geometry()` setter. (#276)
- native_activity: Add `set_window_format()` setter. (#277)
- native_activity: Add `set_window_flags()` to change window behavior. (#278)
- Add `SurfaceTexture` bindings. (#267)
- Improve library and structure documentation, linking back to the NDK docs more rigorously. (#290)
- **Breaking:** input_queue: `get_event()` now returns a `Result` with `std::io::Error`; `InputQueueError` has been removed. (#292)
- **Breaking:** input_queue: `has_events()` now returns a `bool` directly without being wrapped in `Result`. (#294)
- **Breaking:** hardware_buffer: `HardwareBufferError` has been removed and replaced with `std::io::Error` in return types. (#295)
- Fixed `HardwareBuffer` leak on buffers returned from `AndroidBitmap::get_hardware_buffer()`. (#296)
- Bump optional `jni` dependency for doctest example from `0.18` to `0.19`. (#300)
- hardware_buffer: Made `HardwareBufferDesc` fields `pub`. (#313)
- **Breaking:** Remove `hardware_buffer` and `trace` features in favour of using `api-level-26` or `api-level-23` directly. (#320)

# 0.6.0 (2022-01-05)

- **Breaking:** Upgrade to [`ndk-sys 0.3.0`](../ndk-sys/CHANGELOG.md#030-2022-01-05) and migrate to `jni-sys` types that it now directly uses in its bindings. (#209 / #214)

# 0.5.0 (2021-11-22)

- **Breaking:** Replace `add_fd_with_callback` `ident` with constant value `ALOOPER_POLL_CALLBACK`,
  as per <https://developer.android.com/ndk/reference/group/looper#alooper_addfd>.
- **Breaking:** Accept unboxed closure in `add_fd_with_callback`.
- aaudio: Replace "Added in" comments with missing `#[cfg(feature)]`.
- aaudio: Add missing `fn get_allowed_capture_policy()`.
- configuration: Add missing `api-level-30` feature to `fn screen_round()`.

# 0.4.0 (2021-08-02)

- **Breaking:** Model looper file descriptor events integer as `bitflags`.

# 0.3.0 (2021-01-30)

- **Breaking:** Looper `ident` not passed in `data` pointer anymore.
  `attach_looper` now only sets the `ident` field when attaching an
  `InputQueue` to a `ForeignLooper`.
  If you are relying on `Poll::Event::data` to tell event fd and
  input queue apart, please use `Poll::Event::ident` and the new
  constants introduced in `ndk-glue`!

# 0.2.1 (2020-10-15)

- Fix documentation build on docs.rs

# 0.2.0 (2020-09-15)

- **Breaking:** Updated to use [ndk-sys 0.2.0](../ndk-sys/CHANGELOG.md#020-2020-09-15)
- Added `media` bindings
- Added `bitmap` and `hardware_buffer` bindings
- Added `aaudio` bindings
- Fixed assets directory path to be relative to the manifest
- Added `trace` feature for native tracing

# 0.1.0 (2020-04-22)

- Initial release! 🎉<|MERGE_RESOLUTION|>--- conflicted
+++ resolved
@@ -9,14 +9,10 @@
 - **Breaking:** Upgrade to [`ndk-sys 0.5.0`](../ndk-sys/CHANGELOG.md#050-TODO). (#370)
 - **Breaking:** Upgrade `bitflags` crate from `1` to `2`. (#394)
 - **Breaking:** Upgrade `num_enum` crate from `0.5.1` to `0.6`. (#398)
-<<<<<<< HEAD
-- **Breaking:** Renamed and moved "`media`" error types and helpers to the always-available `media_error` module. (#399)
-=======
 - **Breaking:** Renamed and moved "`media`" error types and helpers to a new `media_error` module. (#399)
 - **Breaking:** media_codec: Wrap common dequeued-buffer status codes in enum. (#401)
 - **Breaking:** media_codec: Return `MaybeUninit` bytes in `buffer_mut()`. (#403)
 - hardware_buffer_format: Add `YCbCr_P010` and `R8_UNORM` variants. (#405)
->>>>>>> 53aa7797
 
 # 0.7.0 (2022-07-24)
 
