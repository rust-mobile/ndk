--- conflicted
+++ resolved
@@ -9,13 +9,9 @@
 - Bump optional `jni` dependency for doctest example from `0.19` to `0.21`. (#390)
 - **Breaking:** Upgrade to [`ndk-sys 0.5.0`](../ndk-sys/CHANGELOG.md#050-TODO). (#370)
 - **Breaking:** Upgrade `bitflags` crate from `1` to `2`. (#394)
-<<<<<<< HEAD
+- bitmap: Add `try_format()` to `AndroidBitmapInfo` to handle unexpected formats without panicking. (#395)
 - Add `Font` bindings. (#397)
-- **Breaking:** Upgrade `num_enum` crate from `0.5.1` to `0.6`. (#398)
-=======
-- bitmap: Add `try_format()` to `AndroidBitmapInfo` to handle unexpected formats without panicking. (#395)
 - **Breaking:** Upgrade `num_enum` crate from `0.5.1` to `0.7`. (#398, #419)
->>>>>>> 5c89cf66
 - **Breaking:** Renamed and moved "`media`" error types and helpers to a new `media_error` module. (#399)
 - **Breaking:** media_codec: Wrap common dequeued-buffer status codes in enum. (#401)
 - **Breaking:** media_codec: Return `MaybeUninit` bytes in `buffer_mut()`. (#403)
