--- conflicted
+++ resolved
@@ -2,14 +2,11 @@
 
 - Move `MediaFormat` from `media::media_codec` to its own `media::media_format` module. (#442)
 - media_format: Expose `MediaFormat::copy()` and `MediaFormat::clear()` from API level 29. (#449)
-<<<<<<< HEAD
-- bitmap: Guard `BitmapCompressError` behind missing `api-level-30` feature. (#462)
-=======
 - input_queue: Add `from_java()` constructor, available since API level 33. (#456)
 - event: Add `from_java()` constructors to `KeyEvent` and `MotionEvent`, available since API level 31. (#456)
 - event: Implement `SourceClass` `bitflag` and provide `Source::class()` getter. (#458)
 - Ensure all `bitflags` implementations consider all (including unknown) bits in negation and `all()`. (#458)
->>>>>>> f2168869
+- bitmap: Guard `BitmapCompressError` behind missing `api-level-30` feature. (#462)
 
 # 0.8.0 (2023-10-15)
 
