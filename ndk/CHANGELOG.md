--- conflicted
+++ resolved
@@ -5,13 +5,10 @@
 - asset: Use entire asset length when mapping buffer. (#387)
 - Bump MSRV to 1.64 for `raw-window-handle 0.5.1`. (#388)
 - Bump optional `jni` dependency for doctest example from `0.19` to `0.21`. (#390)
-<<<<<<< HEAD
-- Add `Font` bindings.
-=======
+- Add `Font` bindings. (#397)
 - **Breaking:** Upgrade to [`ndk-sys 0.5.0`](../ndk-sys/CHANGELOG.md#050-TODO). (#370)
 - **Breaking:** Upgrade `bitflags` crate from `1` to `2`. (#394)
 - **Breaking:** Upgrade `num_enum` crate from `0.5.1` to `0.6`. (#398)
->>>>>>> 4da2e5bc
 
 # 0.7.0 (2022-07-24)
 
