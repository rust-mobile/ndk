--- conflicted
+++ resolved
@@ -11,17 +11,9 @@
 repository = "https://github.com/rust-windowing/android-ndk-rs"
 
 [dependencies]
-<<<<<<< HEAD
-dirs = "2.0.2"
-dunce = "1.0"
-serde = { version = "1.0.104", features = ["derive"] }
-quick-xml = { version = "0.20.0", features = ["serialize"] }
-thiserror = "1.0"
-which = "4.0"
-=======
 dirs = "3.0.1"
 dunce = "1.0.1"
 serde = { version = "1.0.123", features = ["derive"] }
+quick-xml = { version = "0.20.0", features = ["serialize"] }
 thiserror = "1.0.23"
-which = "4.0.2"
->>>>>>> e5f0c7e5
+which = "4.0.2"