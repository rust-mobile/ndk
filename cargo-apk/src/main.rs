use cargo_apk::{ApkBuilder, Error};
use cargo_subcommand::{Args, Subcommand};
use clap::Parser;

#[derive(Parser)]
struct Cmd {
    #[clap(subcommand)]
    apk: ApkCmd,
}

#[derive(clap::Subcommand)]
enum ApkCmd {
    /// Helps cargo build apk's for android
    Apk {
        #[clap(subcommand)]
        cmd: ApkSubCmd,
    },
}

#[derive(clap::Subcommand)]
enum ApkSubCmd {
    /// Checks that the current package builds without creating an apk
    Check {
        #[clap(flatten)]
        args: Args,
    },
    /// Compiles the current package and creates an apk
    Build {
        #[clap(flatten)]
        args: Args,
    },
    /// Run a binary or example of the local package
    Run {
        #[clap(flatten)]
        args: Args,
    },
    /// Start a gdb session attached to an adb device with symbols loaded
    Gdb {
        #[clap(flatten)]
        args: Args,
    },
}

fn main() -> anyhow::Result<()> {
    env_logger::init();
<<<<<<< HEAD
    let cmd = Cmd::parse();
    let ApkCmd::Apk { cmd } = cmd.apk;
    match cmd {
        ApkSubCmd::Check { args } => {
            let cmd = Subcommand::new(args)?;
            let builder = ApkBuilder::from_subcommand(&cmd)?;
            builder.check()?;
        }
        ApkSubCmd::Build { args } => {
            let cmd = Subcommand::new(args)?;
            let builder = ApkBuilder::from_subcommand(&cmd)?;
=======
    let args = std::env::args();
    let mut device_serial = None;
    let mut no_logcat = false;
    let cmd = Subcommand::new(args, "apk", |name, value| match name {
        "--device" => {
            if let Some(value) = value {
                println!("Running on {}", value);
                device_serial = Some(value.to_owned());
                Ok(true)
            } else {
                Err(cargo_subcommand::Error::InvalidArgs)
            }
        }
        "--no-logcat" => {
            no_logcat = true;
            Ok(true)
        }
        _ => Ok(false),
    })
    .map_err(Error::Subcommand)?;

    let builder = ApkBuilder::from_subcommand(&cmd, device_serial, no_logcat)?;

    match cmd.cmd() {
        "check" | "c" => builder.check()?,
        "build" | "b" => {
>>>>>>> 25e647ab
            for artifact in cmd.artifacts() {
                builder.build(artifact)?;
            }
        }
        ApkSubCmd::Run { args } => {
            let cmd = Subcommand::new(args)?;
            let builder = ApkBuilder::from_subcommand(&cmd)?;
            anyhow::ensure!(cmd.artifacts().len() == 1, Error::invalid_args());
            builder.run(&cmd.artifacts()[0])?;
        }
        ApkSubCmd::Gdb { args } => {
            let cmd = Subcommand::new(args)?;
            let builder = ApkBuilder::from_subcommand(&cmd)?;
            anyhow::ensure!(cmd.artifacts().len() == 1, Error::invalid_args());
            builder.gdb(&cmd.artifacts()[0])?;
        }
<<<<<<< HEAD
=======
        "help" => {
            if let Some(arg) = cmd.args().get(0) {
                match &**arg {
                    "build" | "b" | "check" | "c" | "run" | "r" | "test" | "t" | "doc" => {
                        run_cargo(&cmd)?
                    }
                    "gdb" => print_gdb_help(),
                    _ => print_help(),
                }
            } else {
                print_help();
            }
        }
        "version" => {
            println!("{} {}", env!("CARGO_PKG_NAME"), env!("CARGO_PKG_VERSION"));
        }
        _ => print_help(),
>>>>>>> 25e647ab
    }
    Ok(())
<<<<<<< HEAD
=======
}

fn print_help() {
    println!(
        r#"cargo-apk
Helps cargo build apk's for android

USAGE:
    cargo apk [SUBCOMMAND]

SUBCOMMAND:
    check, c            Checks that the current package builds without creating an apk
    build, b            Compiles the current package and creates an apk
    run, r              Run a binary or example of the local package
    gdb                 Start a gdb session attached to an adb device with symbols loaded
    version             Print the version of cargo-apk

FLAGS:
    --no-logcat         Don't print and follow `logcat` after running the application.

OPTIONS:
    --device <serial>   Use device with the given serial. See `adb devices` for a list of
                        connected Android devices.
"#
    );
}

fn print_gdb_help() {
    println!(
        r#"cargo-apk gdb
Start a gdb session attached to an adb device with symbols loaded

USAGE:
    cargo apk gdb
"#
    );
>>>>>>> 25e647ab
}<|MERGE_RESOLUTION|>--- conflicted
+++ resolved
@@ -17,6 +17,12 @@
     },
 }
 
+#[derive(Parser)]
+struct SelectArgs {
+    /// Use device with the given serial. See `adb devices` for a list of connected Android devices.
+    device: String,
+}
+
 #[derive(clap::Subcommand)]
 enum ApkSubCmd {
     /// Checks that the current package builds without creating an apk
@@ -33,19 +39,26 @@
     Run {
         #[clap(flatten)]
         args: Args,
+
+        // /// "Don't print and follow `logcat` after running the application.
+        // no_logcat: bool,
     },
     /// Start a gdb session attached to an adb device with symbols loaded
     Gdb {
         #[clap(flatten)]
         args: Args,
     },
+    Version {},
+    // TODO:
+    // Test {}
+    // Doc {}
 }
 
 fn main() -> anyhow::Result<()> {
     env_logger::init();
-<<<<<<< HEAD
-    let cmd = Cmd::parse();
-    let ApkCmd::Apk { cmd } = cmd.apk;
+    let Cmd {
+        apk: ApkCmd::Apk { cmd },
+    } = Cmd::parse();
     match cmd {
         ApkSubCmd::Check { args } => {
             let cmd = Subcommand::new(args)?;
@@ -55,34 +68,6 @@
         ApkSubCmd::Build { args } => {
             let cmd = Subcommand::new(args)?;
             let builder = ApkBuilder::from_subcommand(&cmd)?;
-=======
-    let args = std::env::args();
-    let mut device_serial = None;
-    let mut no_logcat = false;
-    let cmd = Subcommand::new(args, "apk", |name, value| match name {
-        "--device" => {
-            if let Some(value) = value {
-                println!("Running on {}", value);
-                device_serial = Some(value.to_owned());
-                Ok(true)
-            } else {
-                Err(cargo_subcommand::Error::InvalidArgs)
-            }
-        }
-        "--no-logcat" => {
-            no_logcat = true;
-            Ok(true)
-        }
-        _ => Ok(false),
-    })
-    .map_err(Error::Subcommand)?;
-
-    let builder = ApkBuilder::from_subcommand(&cmd, device_serial, no_logcat)?;
-
-    match cmd.cmd() {
-        "check" | "c" => builder.check()?,
-        "build" | "b" => {
->>>>>>> 25e647ab
             for artifact in cmd.artifacts() {
                 builder.build(artifact)?;
             }
@@ -99,65 +84,9 @@
             anyhow::ensure!(cmd.artifacts().len() == 1, Error::invalid_args());
             builder.gdb(&cmd.artifacts()[0])?;
         }
-<<<<<<< HEAD
-=======
-        "help" => {
-            if let Some(arg) = cmd.args().get(0) {
-                match &**arg {
-                    "build" | "b" | "check" | "c" | "run" | "r" | "test" | "t" | "doc" => {
-                        run_cargo(&cmd)?
-                    }
-                    "gdb" => print_gdb_help(),
-                    _ => print_help(),
-                }
-            } else {
-                print_help();
-            }
-        }
-        "version" => {
+        ApkSubCmd::Version {} => {
             println!("{} {}", env!("CARGO_PKG_NAME"), env!("CARGO_PKG_VERSION"));
         }
-        _ => print_help(),
->>>>>>> 25e647ab
     }
     Ok(())
-<<<<<<< HEAD
-=======
-}
-
-fn print_help() {
-    println!(
-        r#"cargo-apk
-Helps cargo build apk's for android
-
-USAGE:
-    cargo apk [SUBCOMMAND]
-
-SUBCOMMAND:
-    check, c            Checks that the current package builds without creating an apk
-    build, b            Compiles the current package and creates an apk
-    run, r              Run a binary or example of the local package
-    gdb                 Start a gdb session attached to an adb device with symbols loaded
-    version             Print the version of cargo-apk
-
-FLAGS:
-    --no-logcat         Don't print and follow `logcat` after running the application.
-
-OPTIONS:
-    --device <serial>   Use device with the given serial. See `adb devices` for a list of
-                        connected Android devices.
-"#
-    );
-}
-
-fn print_gdb_help() {
-    println!(
-        r#"cargo-apk gdb
-Start a gdb session attached to an adb device with symbols loaded
-
-USAGE:
-    cargo apk gdb
-"#
-    );
->>>>>>> 25e647ab
 }