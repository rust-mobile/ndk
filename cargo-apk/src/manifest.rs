--- conflicted
+++ resolved
@@ -9,12 +9,8 @@
     pub android_manifest: AndroidManifest,
     pub build_targets: Vec<Target>,
     pub assets: Option<String>,
-<<<<<<< HEAD
-    pub res: Option<String>,
+    pub resources: Option<String>,
     pub runtime_libs: Option<String>,
-=======
-    pub resources: Option<String>,
->>>>>>> 7936944e
 }
 
 impl Manifest {
@@ -32,12 +28,8 @@
             android_manifest: metadata.android_manifest,
             build_targets: metadata.build_targets,
             assets: metadata.assets,
-<<<<<<< HEAD
-            res: metadata.res,
+            resources: metadata.resources,
             runtime_libs: metadata.runtime_libs,
-=======
-            resources: metadata.resources,
->>>>>>> 7936944e
         })
     }
 }
@@ -65,10 +57,6 @@
     #[serde(default)]
     build_targets: Vec<Target>,
     assets: Option<String>,
-<<<<<<< HEAD
-    res: Option<String>,
+    resources: Option<String>,
     runtime_libs: Option<String>,
-=======
-    resources: Option<String>,
->>>>>>> 7936944e
 }