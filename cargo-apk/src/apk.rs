use crate::error::Error;
use crate::manifest::Manifest;
use cargo_subcommand::{Artifact, CrateType, Profile, Subcommand};
use ndk_build::apk::{Apk, ApkConfig};
use ndk_build::cargo::{cargo_apk, VersionCode};
use ndk_build::dylibs::get_libs_search_paths;
use ndk_build::error::NdkError;
use ndk_build::manifest::MetaData;
use ndk_build::ndk::Ndk;
use ndk_build::target::Target;
use std::path::PathBuf;
use std::process::Command;

pub struct ApkBuilder<'a> {
    cmd: &'a Subcommand,
    ndk: Ndk,
    manifest: Manifest,
    build_dir: PathBuf,
    build_targets: Vec<Target>,
}

impl<'a> ApkBuilder<'a> {
    pub fn from_subcommand(cmd: &'a Subcommand) -> Result<Self, Error> {
        let ndk = Ndk::from_env()?;
        let mut manifest = Manifest::parse_from_toml(cmd.manifest())?;
        let build_targets = if let Some(target) = cmd.target() {
            vec![Target::from_rust_triple(target)?]
        } else if !manifest.build_targets.is_empty() {
            manifest.build_targets.clone()
        } else {
            vec![ndk.detect_abi().unwrap_or(Target::Arm64V8a)]
        };
        let build_dir = dunce::simplified(cmd.target_dir())
            .join(cmd.profile())
            .join("apk");

        // Set default Android manifest values
        assert!(manifest.android_manifest.package.is_empty());

        if manifest
            .android_manifest
            .version_name
            .replace(manifest.version.clone())
            .is_some()
        {
            panic!("version_name should not be set in TOML");
        }

        if manifest
            .android_manifest
            .version_code
            .replace(VersionCode::from_semver(&manifest.version)?.to_code(1))
            .is_some()
        {
            panic!("version_code should not be set in TOML");
        }

        manifest
            .android_manifest
            .sdk
            .target_sdk_version
            .get_or_insert(ndk.default_platform());

        manifest
            .android_manifest
            .application
            .debuggable
            .get_or_insert(*cmd.profile() == Profile::Dev);

        manifest
            .android_manifest
            .application
            .activity
            .meta_data
            .push(MetaData {
                name: "android.app.lib_name".to_string(),
                value: cmd.artifacts()[0].name().replace("-", "_"),
            });

        Ok(Self {
            cmd,
            ndk,
            manifest,
            build_dir,
            build_targets,
        })
    }

    pub fn build(&self, artifact: &Artifact) -> Result<Apk, Error> {
        let package_name = match artifact {
            Artifact::Root(name) => format!("rust.{}", name.replace("-", "_")),
            Artifact::Example(name) => format!("rust.example.{}", name.replace("-", "_")),
        };

        // Set artifact specific manifest default values.
        let mut manifest = self.manifest.android_manifest.clone();
        manifest.package = package_name;
        if manifest.application.label.is_empty() {
            manifest.application.label = artifact.name().to_string();
        }

<<<<<<< HEAD
        let crate_path = self.cmd.manifest().parent().expect("invalid manifest path");

        let assets = self
            .manifest
            .assets
            .as_ref()
            .map(|assets| dunce::simplified(&crate_path.join(&assets)).to_owned());
        let resources = self
            .manifest
            .resources
            .as_ref()
            .map(|res| dunce::simplified(&crate_path.join(&res)).to_owned());
        let runtime_libs = self
            .manifest
            .runtime_libs
            .as_ref()
            .map(|libs| dunce::simplified(&crate_path.join(&libs)).to_owned());
=======
        let assets = self.manifest.assets.as_ref().map(|assets| {
            dunce::simplified(
                &self
                    .cmd
                    .manifest()
                    .parent()
                    .expect("invalid manifest path")
                    .join(&assets),
            )
            .to_owned()
        });
        let resources = self.manifest.resources.as_ref().map(|res| {
            dunce::simplified(
                &self
                    .cmd
                    .manifest()
                    .parent()
                    .expect("invalid manifest path")
                    .join(&res),
            )
            .to_owned()
        });
        let apk_name = self
            .manifest
            .apk_name
            .clone()
            .unwrap_or_else(|| artifact.name().to_string());
>>>>>>> a8d71295

        let config = ApkConfig {
            ndk: self.ndk.clone(),
            build_dir: self.build_dir.join(artifact),
            apk_name,
            assets,
            resources,
            manifest,
        };
        let apk = config.create_apk()?;

        for target in &self.build_targets {
            let triple = target.rust_triple();
            let build_dir = dunce::simplified(self.cmd.target_dir())
                .join(triple)
                .join(self.cmd.profile());
            let artifact = build_dir
                .join(artifact)
                .join(artifact.file_name(CrateType::Cdylib, &triple));

            let target_sdk_version = config.manifest.sdk.target_sdk_version.unwrap();

            let mut cargo = cargo_apk(&config.ndk, *target, target_sdk_version)?;
            cargo.arg("build");
            if self.cmd.target().is_none() {
                cargo.arg("--target").arg(triple);
            }
            cargo.args(self.cmd.args());
            if !cargo.status()?.success() {
                return Err(NdkError::CmdFailed(cargo).into());
            }

            let mut libs_search_paths =
                get_libs_search_paths(&self.cmd.target_dir(), triple, self.cmd.profile().as_ref())?;
            libs_search_paths.push(build_dir.join("deps"));

            let libs_search_paths = libs_search_paths
                .iter()
                .map(|path| path.as_path())
                .collect::<Vec<_>>();

            apk.add_lib_recursively(&artifact, *target, libs_search_paths.as_slice())?;

            if let Some(runtime_libs) = &runtime_libs {
                apk.add_runtime_libs(runtime_libs, *target, libs_search_paths.as_slice())?;
            }
        }

        Ok(apk.align()?.sign(config.ndk.debug_key()?)?)
    }

    pub fn run(&self, artifact: &Artifact) -> Result<(), Error> {
        let apk = self.build(artifact)?;
        apk.install()?;
        apk.start()?;
        Ok(())
    }

    pub fn gdb(&self, artifact: &Artifact) -> Result<(), Error> {
        self.run(artifact)?;
        let abi = self.ndk.detect_abi()?;
        let target_dir = self.build_dir.join(artifact);
        let jni_dir = target_dir.join("jni");
        std::fs::create_dir_all(&jni_dir)?;
        std::fs::write(
            jni_dir.join("Android.mk"),
            format!("APP_ABI=\"{}\"\nTARGET_OUT=\"\"\n", abi.android_abi()),
        )?;
        Command::new("ndk-gdb").current_dir(target_dir).status()?;
        Ok(())
    }

    pub fn default(&self) -> Result<(), Error> {
        let ndk = Ndk::from_env()?;
        let target_sdk_version = self
            .manifest
            .android_manifest
            .sdk
            .target_sdk_version
            .unwrap_or_else(|| ndk.default_platform());
        for target in &self.build_targets {
            let mut cargo = cargo_apk(&ndk, *target, target_sdk_version)?;
            cargo.args(self.cmd.args());
            if !cargo.status()?.success() {
                return Err(NdkError::CmdFailed(cargo).into());
            }
        }
        Ok(())
    }
}<|MERGE_RESOLUTION|>--- conflicted
+++ resolved
@@ -99,7 +99,6 @@
             manifest.application.label = artifact.name().to_string();
         }
 
-<<<<<<< HEAD
         let crate_path = self.cmd.manifest().parent().expect("invalid manifest path");
 
         let assets = self
@@ -117,35 +116,11 @@
             .runtime_libs
             .as_ref()
             .map(|libs| dunce::simplified(&crate_path.join(&libs)).to_owned());
-=======
-        let assets = self.manifest.assets.as_ref().map(|assets| {
-            dunce::simplified(
-                &self
-                    .cmd
-                    .manifest()
-                    .parent()
-                    .expect("invalid manifest path")
-                    .join(&assets),
-            )
-            .to_owned()
-        });
-        let resources = self.manifest.resources.as_ref().map(|res| {
-            dunce::simplified(
-                &self
-                    .cmd
-                    .manifest()
-                    .parent()
-                    .expect("invalid manifest path")
-                    .join(&res),
-            )
-            .to_owned()
-        });
         let apk_name = self
             .manifest
             .apk_name
             .clone()
             .unwrap_or_else(|| artifact.name().to_string());
->>>>>>> a8d71295
 
         let config = ApkConfig {
             ndk: self.ndk.clone(),
