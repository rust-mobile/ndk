# cargo apk

Tool for creating Android packages.

## Installation

From crates.io:
```
cargo install cargo-apk
```

From source:
```
cargo install --path .
```

## Commands

- `build`: Compiles the current package
- `run`: Run a binary or example of the local package
- `gdb`: Start a gdb session attached to an adb device with symbols loaded

## Manifest

`cargo` supports the `metadata` table for configurations for external tools like `cargo apk`.
Following configuration options are supported by `cargo apk` under `[package.metadata.android]`:

```toml
[package.metadata.android]
# Specifies the array of targets to build for.
build_targets = [ "armv7-linux-androideabi", "aarch64-linux-android", "i686-linux-android", "x86_64-linux-android" ]

# Path to your application's resources folder.
# If not specified, resources will not be included in the APK.
resources = "path/to/resources_folder"

# Path to the folder containing your application's assets.
# If not specified, assets will not be included in the APK.
assets = "path/to/assets_folder"

# See https://developer.android.com/guide/topics/manifest/uses-sdk-element
#
# Defaults to a `min_sdk_version` of 23 and `target_sdk_version` is based on the ndk's default platform.
[package.metadata.android.sdk]
min_sdk_version = 16
target_sdk_version = 29
max_sdk_version = 29

# See https://developer.android.com/guide/topics/manifest/uses-feature-element
#
# Note: there can be multiple .uses_feature entries.
[[package.metadata.android.uses_feature]]
name = "android.hardware.vulkan.level"
required = true
version = 1

# See https://developer.android.com/guide/topics/manifest/uses-permission-element
#
# Note: there can be multiple .uses_permission entries.
[[package.metadata.android.uses_permission]]
name = "android.permission.WRITE_EXTERNAL_STORAGE"
max_sdk_version = 18

# See https://developer.android.com/guide/topics/manifest/application-element
[package.metadata.android.application]

# See https://developer.android.com/guide/topics/manifest/application-element#debug
#
# Defaults to false.
debuggable = false

# See https://developer.android.com/guide/topics/manifest/application-element#theme
#
# Example shows setting the theme of an application to fullscreen.
theme = "@android:style/Theme.DeviceDefault.NoActionBar.Fullscreen"

<<<<<<< HEAD
# Folder containing extra shared libraries intended to be dynamically loaded at runtime.
# Files with extension `.so` placed under `libs_folder/${android_abi}` are added to the apk
# according to the specified build_targets.
runtime_libs = "path/to/libs_folder"

# Adds application metadata to the manifest
# Note that there can be several application_metadatas entries
# this will add: <meta-data android:name="com.samsung.android.vr.application.mode" android:value="vr_only"/>
[[package.metadata.android.application_metadatas]]
=======
# Virtual path your application's icon for any mipmap level.
# If not specified, an icon will not be included in the APK.
icon = "@mipmap/ic_launcher"

# See https://developer.android.com/guide/topics/manifest/application-element#label
#
# Defaults to the compiled artifact's name.
label = "Application Name"

# See https://developer.android.com/guide/topics/manifest/meta-data-element
#
# Note: there can be several .meta_data entries.
# Note: the `resource` attribute is currently not supported.
[[package.metadata.android.application.meta_data]]
>>>>>>> 7936944e
name = "com.samsung.android.vr.application.mode"
value = "vr_only"

# See https://developer.android.com/guide/topics/manifest/activity-element
[package.metadata.android.application.activity]

# See https://developer.android.com/guide/topics/manifest/activity-element#config
#
# Defaults to "orientation|keyboardHidden|screenSize".
config_changes = "orientation"

# See https://developer.android.com/guide/topics/manifest/activity-element#label
#
# Defaults to the application's label.
label = "Activity Name"

# See https://developer.android.com/guide/topics/manifest/activity-element#lmode
#
# Defaults to "standard".
launch_mode = "singleTop"

# See https://developer.android.com/guide/topics/manifest/activity-element#screen
#
# Defaults to "unspecified".
orientation = "landscape"

# See https://developer.android.com/guide/topics/manifest/meta-data-element
#
# Note: there can be several .meta_data entries.
# Note: the `resource` attribute is currently not supported.
[[package.metadata.android.application.activity.meta_data]]
name = "com.oculus.vr.focusaware"
value = "true"

# See https://developer.android.com/guide/topics/manifest/intent-filter-element
#
# Note: there can be several .intent_filter entries.
[[package.metadata.android.application.activity.intent_filter]]
# See https://developer.android.com/guide/topics/manifest/action-element
actions = ["android.intent.action.VIEW", "android.intent.action.WEB_SEARCH"]
# See https://developer.android.com/guide/topics/manifest/category-element
categories = ["android.intent.category.DEFAULT", "android.intent.category.BROWSABLE"]

# See https://developer.android.com/guide/topics/manifest/data-element
#
# Note: there can be several .data entries.
# Note: not specifying an attribute excludes it from the final data specification.
[[package.metadata.android.application.activity.intent_filter.data]]
scheme = "https"
host = "github.com"
port = "8080"
path = "/rust-windowing/android-ndk-rs/tree/master/cargo-apk"
path_prefix = "/rust-windowing/"
mime_type = "image/jpeg"
```

If a manifest attribute is not supported by `cargo apk` feel free to create a PR that adds the missing attribute.<|MERGE_RESOLUTION|>--- conflicted
+++ resolved
@@ -74,17 +74,6 @@
 # Example shows setting the theme of an application to fullscreen.
 theme = "@android:style/Theme.DeviceDefault.NoActionBar.Fullscreen"
 
-<<<<<<< HEAD
-# Folder containing extra shared libraries intended to be dynamically loaded at runtime.
-# Files with extension `.so` placed under `libs_folder/${android_abi}` are added to the apk
-# according to the specified build_targets.
-runtime_libs = "path/to/libs_folder"
-
-# Adds application metadata to the manifest
-# Note that there can be several application_metadatas entries
-# this will add: <meta-data android:name="com.samsung.android.vr.application.mode" android:value="vr_only"/>
-[[package.metadata.android.application_metadatas]]
-=======
 # Virtual path your application's icon for any mipmap level.
 # If not specified, an icon will not be included in the APK.
 icon = "@mipmap/ic_launcher"
@@ -94,12 +83,16 @@
 # Defaults to the compiled artifact's name.
 label = "Application Name"
 
+# Folder containing extra shared libraries intended to be dynamically loaded at runtime.
+# Files with extension `.so` placed under `libs_folder/${android_abi}` are added to the apk
+# according to the specified build_targets.
+runtime_libs = "path/to/libs_folder"
+
 # See https://developer.android.com/guide/topics/manifest/meta-data-element
 #
 # Note: there can be several .meta_data entries.
 # Note: the `resource` attribute is currently not supported.
 [[package.metadata.android.application.meta_data]]
->>>>>>> 7936944e
 name = "com.samsung.android.vr.application.mode"
 value = "vr_only"
 
