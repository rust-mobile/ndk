[package]
name = "cargo-apk"
version = "0.9.4"
authors = ["The Rust Windowing contributors"]
edition = "2018"
description = "Helps cargo build APKs"
license = "MIT OR Apache-2.0"
keywords = ["android", "ndk", "apk"]
documentation = "https://docs.rs/cargo-apk"
homepage = "https://github.com/rust-windowing/android-ndk-rs"
repository = "https://github.com/rust-windowing/android-ndk-rs"

[dependencies]
<<<<<<< HEAD
anyhow = "1.0.38"
cargo-subcommand = { git = "https://github.com/dvc94ch/cargo-subcommand", branch = "refactoring" }
clap = { version = "3.1.6", features = ["derive"] }
dunce = "1.0.1"
env_logger = "0.8.2"
log = "0.4.14"
ndk-build = { path = "../ndk-build", version = "0.4.3" }
serde = "1.0.123"
thiserror = "1.0.23"
toml = "0.5.8"
=======
anyhow = "1.0.57"
cargo-subcommand = "0.7"
dunce = "1"
env_logger = "0.9"
log = "0.4"
ndk-build = { path = "../ndk-build", version = "0.8.0" }
serde = "1"
thiserror = "1.0.31"
toml = "0.5"
>>>>>>> 25e647ab
<|MERGE_RESOLUTION|>--- conflicted
+++ resolved
@@ -11,25 +11,13 @@
 repository = "https://github.com/rust-windowing/android-ndk-rs"
 
 [dependencies]
-<<<<<<< HEAD
-anyhow = "1.0.38"
-cargo-subcommand = { git = "https://github.com/dvc94ch/cargo-subcommand", branch = "refactoring" }
-clap = { version = "3.1.6", features = ["derive"] }
-dunce = "1.0.1"
-env_logger = "0.8.2"
-log = "0.4.14"
-ndk-build = { path = "../ndk-build", version = "0.4.3" }
-serde = "1.0.123"
-thiserror = "1.0.23"
-toml = "0.5.8"
-=======
 anyhow = "1.0.57"
 cargo-subcommand = "0.7"
+clap = { version = "3", features = ["derive"] }
 dunce = "1"
 env_logger = "0.9"
 log = "0.4"
 ndk-build = { path = "../ndk-build", version = "0.8.0" }
 serde = "1"
-thiserror = "1.0.31"
-toml = "0.5"
->>>>>>> 25e647ab
+thiserror = "1"
+toml = "0.5"